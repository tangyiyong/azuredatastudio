--- conflicted
+++ resolved
@@ -203,14 +203,10 @@
 	}
 
 	private handleShowUiComponent(input: OnShowUIResponse) {
-<<<<<<< HEAD
 		if (input.selectedProviderType) {
 			this._currentProviderType = input.selectedProviderType;
 		}
-=======
-		this._currentProviderType = input.selectedProviderType;
 		this._model.providerName = this.getCurrentProviderName();
->>>>>>> 90454fbe
 		this._model = new ConnectionProfile(this._capabilitiesService, this._model);
 		this.uiController.showUiComponent(input.container);
 	}
