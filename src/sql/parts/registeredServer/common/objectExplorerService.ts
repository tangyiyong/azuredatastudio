/*---------------------------------------------------------------------------------------------
 *  Copyright (c) Microsoft Corporation. All rights reserved.
 *  Licensed under the Source EULA. See License.txt in the project root for license information.
 *--------------------------------------------------------------------------------------------*/
'use strict';

import { NodeType } from 'sql/parts/registeredServer/common/nodeType';
import { TreeNode, TreeItemCollapsibleState, ObjectExplorerCallbacks } from 'sql/parts/registeredServer/common/treeNode';
import { ConnectionProfile } from 'sql/parts/connection/common/connectionProfile';
import { IDisposable, dispose } from 'vs/base/common/lifecycle';
import { createDecorator } from 'vs/platform/instantiation/common/instantiation';
import { IConnectionManagementService } from 'sql/parts/connection/common/connectionManagement';
import { IConnectionProfile } from 'sql/parts/connection/common/interfaces';
import Event, { Emitter } from 'vs/base/common/event';
import * as sqlops from 'sqlops';
import * as nls from 'vs/nls';
import * as TelemetryKeys from 'sql/common/telemetryKeys';
import * as TelemetryUtils from 'sql/common/telemetryUtilities';
import { ITelemetryService } from 'vs/platform/telemetry/common/telemetry';
import { warn, error } from 'sql/base/common/log';
import { ServerTreeView } from 'sql/parts/registeredServer/viewlet/serverTreeView';
import * as vscode from 'vscode';

export const SERVICE_ID = 'ObjectExplorerService';

export const IObjectExplorerService = createDecorator<IObjectExplorerService>(SERVICE_ID);

export interface IObjectExplorerService {
	_serviceBrand: any;

	createNewSession(providerId: string, connection: ConnectionProfile): Thenable<sqlops.ObjectExplorerSessionResponse>;

	closeSession(providerId: string, session: sqlops.ObjectExplorerSession): Thenable<sqlops.ObjectExplorerCloseSessionResponse>;

	expandNode(providerId: string, session: sqlops.ObjectExplorerSession, nodePath: string): Thenable<sqlops.ObjectExplorerExpandInfo>;

	refreshNode(providerId: string, session: sqlops.ObjectExplorerSession, nodePath: string): Thenable<sqlops.ObjectExplorerExpandInfo>;

	resolveTreeNodeChildren(session: sqlops.ObjectExplorerSession, parentTree: TreeNode): Thenable<TreeNode[]>;

	refreshTreeNode(session: sqlops.ObjectExplorerSession, parentTree: TreeNode): Thenable<TreeNode[]>;

	onSessionCreated(handle: number, sessionResponse: sqlops.ObjectExplorerSession);

	onNodeExpanded(handle: number, sessionResponse: sqlops.ObjectExplorerExpandInfo);

	/**
	 * Register a ObjectExplorer provider
	 */
	registerProvider(providerId: string, provider: sqlops.ObjectExplorerProvider): void;

	getObjectExplorerNode(connection: IConnectionProfile): TreeNode;

	updateObjectExplorerNodes(connectionProfile: IConnectionProfile): Promise<void>;

	deleteObjectExplorerNode(connection: IConnectionProfile): void;

	onUpdateObjectExplorerNodes: Event<ObjectExplorerNodeEventArgs>;

	registerServerTreeView(view: ServerTreeView): void;

	getSelectedProfileAndDatabase(): { profile: ConnectionProfile, databaseName: string };

	isFocused(): boolean;

	onSelectionOrFocusChange: Event<void>;

	getServerTreeView(): ServerTreeView;

<<<<<<< HEAD
	findObjectExplorerNodes(type: string, name: string, schema: string, database: string, parentObjectNames: string[]): Thenable<sqlops.NodeInfo[]>;
=======
	getActiveConnectionNodes(): TreeNode[];

	getTreeNode(connectionId: string, nodePath: string): Thenable<TreeNode>;
>>>>>>> db6e2e97
}

interface SessionStatus {
	nodes: { [nodePath: string]: NodeStatus };
	connection: ConnectionProfile;
}

interface NodeStatus {
	expandEmitter: Emitter<sqlops.ObjectExplorerExpandInfo>;
}

export interface ObjectExplorerNodeEventArgs {
	connection: IConnectionProfile;
	errorMessage: string;
}

export interface NodeInfoWithConnection {
	connectionId: string;
	nodeInfo: sqlops.NodeInfo;
}

export class ObjectExplorerService implements IObjectExplorerService {

	public _serviceBrand: any;

	private _disposables: IDisposable[] = [];

	private _providers: { [handle: string]: sqlops.ObjectExplorerProvider; } = Object.create(null);

	private _activeObjectExplorerNodes: { [id: string]: TreeNode };
	private _sessions: { [sessionId: string]: SessionStatus };

	private _onUpdateObjectExplorerNodes: Emitter<ObjectExplorerNodeEventArgs>;

	private _serverTreeView: ServerTreeView;

	private _onSelectionOrFocusChange: Emitter<void>;

	constructor(
		@IConnectionManagementService private _connectionManagementService: IConnectionManagementService,
		@ITelemetryService private _telemetryService: ITelemetryService
	) {
		this._onUpdateObjectExplorerNodes = new Emitter<ObjectExplorerNodeEventArgs>();
		this._activeObjectExplorerNodes = {};
		this._sessions = {};
		this._providers = {};
		this._onSelectionOrFocusChange = new Emitter<void>();
	}

	public get onUpdateObjectExplorerNodes(): Event<ObjectExplorerNodeEventArgs> {
		return this._onUpdateObjectExplorerNodes.event;
	}

	/**
	 * Event fired when the selection or focus of Object Explorer changes
	 */
	public get onSelectionOrFocusChange(): Event<void> {
		return this._onSelectionOrFocusChange.event;
	}

	public updateObjectExplorerNodes(connection: IConnectionProfile): Promise<void> {
		return this._connectionManagementService.addSavedPassword(connection).then(withPassword => {
			let connectionProfile = ConnectionProfile.convertToConnectionProfile(
				this._connectionManagementService.getCapabilities(connection.providerName), withPassword);
			return this.updateNewObjectExplorerNode(connectionProfile);
		});
	}

	public deleteObjectExplorerNode(connection: IConnectionProfile): void {
		let self = this;
		var connectionUri = connection.id;
		var nodeTree = this._activeObjectExplorerNodes[connectionUri];
		if (nodeTree) {
			self.closeSession(connection.providerName, nodeTree.getSession()).then(() => {
				delete self._activeObjectExplorerNodes[connectionUri];
				delete self._sessions[nodeTree.getSession().sessionId];
			});
		}
	}

	/**
	 * Gets called when expanded node response is ready
	 */
	public onNodeExpanded(handle: number, expandResponse: sqlops.ObjectExplorerExpandInfo) {

		if (expandResponse.errorMessage) {
			error(expandResponse.errorMessage);
		}

		let nodeStatus = this._sessions[expandResponse.sessionId].nodes[expandResponse.nodePath];
		if (nodeStatus && nodeStatus.expandEmitter) {
			nodeStatus.expandEmitter.fire(expandResponse);
		} else {
			warn(`Cannot find node status for session: ${expandResponse.sessionId} and node path: ${expandResponse.nodePath}`);
		}
	}

	/**
	 * Gets called when session is created
	 */
	public onSessionCreated(handle: number, session: sqlops.ObjectExplorerSession) {
		let connection: ConnectionProfile = undefined;
		let errorMessage: string = undefined;
		if (this._sessions[session.sessionId]) {
			connection = this._sessions[session.sessionId].connection;

			if (session && session.success && session.rootNode) {
				let server = this.toTreeNode(session.rootNode, null);
				server.connection = connection;
				server.session = session;
				this._activeObjectExplorerNodes[connection.id] = server;
			} else {
				errorMessage = session && session.errorMessage ? session.errorMessage :
					nls.localize('OeSessionFailedError', 'Failed to create Object Explorer session');
				error(errorMessage);
			}

		} else {
			warn(`cannot find session ${session.sessionId}`);
		}

		this.sendUpdateNodeEvent(connection, errorMessage);
	}

	private sendUpdateNodeEvent(connection: ConnectionProfile, errorMessage: string = undefined) {
		let eventArgs: ObjectExplorerNodeEventArgs = {
			connection: <IConnectionProfile>connection,
			errorMessage: errorMessage
		};
		this._onUpdateObjectExplorerNodes.fire(eventArgs);
	}

	private updateNewObjectExplorerNode(connection: ConnectionProfile): Promise<void> {
		let self = this;
		return new Promise<void>((resolve, reject) => {
			if (self._activeObjectExplorerNodes[connection.id]) {
				this.sendUpdateNodeEvent(connection);
				resolve();
			} else {
				// Create session will send the event or reject the promise
				this.createNewSession(connection.providerName, connection).then(response => {
					resolve();
				}, error => {
					this.sendUpdateNodeEvent(connection, error);
					reject(error);
				});
			}
		});
	}

	public getObjectExplorerNode(connection: IConnectionProfile): TreeNode {
		return this._activeObjectExplorerNodes[connection.id];
	}

	public createNewSession(providerId: string, connection: ConnectionProfile): Thenable<sqlops.ObjectExplorerSessionResponse> {
		let self = this;
		return new Promise<sqlops.ObjectExplorerSessionResponse>((resolve, reject) => {
			let provider = this._providers[providerId];
			if (provider) {
				provider.createNewSession(connection.toConnectionInfo()).then(result => {
					self._sessions[result.sessionId] = {
						connection: connection,
						nodes: {}
					};
					resolve(result);
				}, error => {
					reject(error);
				});
			} else {
				reject(`Provider doesn't exist. id: ${providerId}`);
			}
		});
	}

	public expandNode(providerId: string, session: sqlops.ObjectExplorerSession, nodePath: string): Thenable<sqlops.ObjectExplorerExpandInfo> {
		return new Promise<sqlops.ObjectExplorerExpandInfo>((resolve, reject) => {
			let provider = this._providers[providerId];
			if (provider) {
				TelemetryUtils.addTelemetry(this._telemetryService, TelemetryKeys.ObjectExplorerExpand, { refresh: 0, provider: providerId });
				this.expandOrRefreshNode(provider, session, nodePath).then(result => {
					resolve(result);
				}, error => {
					reject(error);
				});
			} else {
				reject(`Provider doesn't exist. id: ${providerId}`);
			}
		});
	}
	private callExpandOrRefreshFromProvider(provider: sqlops.ObjectExplorerProvider, nodeInfo: sqlops.ExpandNodeInfo, refresh: boolean = false) {
		if (refresh) {
			return provider.refreshNode(nodeInfo);
		} else {
			return provider.expandNode(nodeInfo);
		}
	}

	private expandOrRefreshNode(
		provider: sqlops.ObjectExplorerProvider,
		session: sqlops.ObjectExplorerSession,
		nodePath: string,
		refresh: boolean = false): Thenable<sqlops.ObjectExplorerExpandInfo> {
		let self = this;
		return new Promise<sqlops.ObjectExplorerExpandInfo>((resolve, reject) => {
			if (session.sessionId in self._sessions && self._sessions[session.sessionId]) {
				let newRequest = false;
				if (!self._sessions[session.sessionId].nodes[nodePath]) {
					self._sessions[session.sessionId].nodes[nodePath] = {
						expandEmitter: new Emitter<sqlops.ObjectExplorerExpandInfo>()
					};
					newRequest = true;
				}
				self._sessions[session.sessionId].nodes[nodePath].expandEmitter.event(((expandResult) => {
					if (expandResult && !expandResult.errorMessage) {
						resolve(expandResult);
					}
					else {
						reject(expandResult ? expandResult.errorMessage : undefined);
					}
					if (newRequest) {
						delete self._sessions[session.sessionId].nodes[nodePath];
					}
				}));
				if (newRequest) {
					self.callExpandOrRefreshFromProvider(provider, {
						sessionId: session ? session.sessionId : undefined,
						nodePath: nodePath
					}, refresh).then(result => {
					}, error => {
						reject(error);
					});
				}
			} else {
				reject(`session cannot find to expand node. id: ${session.sessionId} nodePath: ${nodePath}`);
			}
		});
	}

	public refreshNode(providerId: string, session: sqlops.ObjectExplorerSession, nodePath: string): Thenable<sqlops.ObjectExplorerExpandInfo> {
		let provider = this._providers[providerId];
		if (provider) {
			TelemetryUtils.addTelemetry(this._telemetryService, TelemetryKeys.ObjectExplorerExpand, { refresh: 1, provider: providerId });
			return this.expandOrRefreshNode(provider, session, nodePath, true);
		}
		return Promise.resolve(undefined);
	}

	public closeSession(providerId: string, session: sqlops.ObjectExplorerSession): Thenable<sqlops.ObjectExplorerCloseSessionResponse> {
		let provider = this._providers[providerId];
		if (provider) {
			return provider.closeSession({
				sessionId: session ? session.sessionId : undefined
			});
		}

		return Promise.resolve(undefined);
	}

	/**
	 * Register a ObjectExplorer provider
	 */
	public registerProvider(providerId: string, provider: sqlops.ObjectExplorerProvider): void {
		this._providers[providerId] = provider;
	}

	public dispose(): void {
		this._disposables = dispose(this._disposables);
	}

	public resolveTreeNodeChildren(session: sqlops.ObjectExplorerSession, parentTree: TreeNode): Thenable<TreeNode[]> {
		return this.expandOrRefreshTreeNode(session, parentTree);
	}

	public refreshTreeNode(session: sqlops.ObjectExplorerSession, parentTree: TreeNode): Thenable<TreeNode[]> {
		return this.expandOrRefreshTreeNode(session, parentTree, true);
	}

	private callExpandOrRefreshFromService(providerId: string, session: sqlops.ObjectExplorerSession, nodePath: string, refresh: boolean = false): Thenable<sqlops.ObjectExplorerExpandInfo> {
		if (refresh) {
			return this.refreshNode(providerId, session, nodePath);
		} else {
			return this.expandNode(providerId, session, nodePath);
		}
	}

	private expandOrRefreshTreeNode(
		session: sqlops.ObjectExplorerSession,
		parentTree: TreeNode,
		refresh: boolean = false): Thenable<TreeNode[]> {
		return new Promise<TreeNode[]>((resolve, reject) => {
			this.callExpandOrRefreshFromService(parentTree.getConnectionProfile().providerName, session, parentTree.nodePath, refresh).then(expandResult => {
				let children: TreeNode[] = [];
				if (expandResult && expandResult.nodes) {
					children = expandResult.nodes.map(node => {
						return this.toTreeNode(node, parentTree);
					});
					parentTree.children = children.filter(c => c !== undefined);
					resolve(children);
				} else {
					reject(expandResult && expandResult.errorMessage ? expandResult.errorMessage : 'Failed to expand node');
				}
			}, error => {
				reject(error);
			});
		});
	}

	private toTreeNode(nodeInfo: sqlops.NodeInfo, parent: TreeNode): TreeNode {
		// Show the status for database nodes with a status field
		let isLeaf: boolean = nodeInfo.isLeaf;
		if (nodeInfo.nodeType === NodeType.Database) {
			if (nodeInfo.nodeStatus) {
				nodeInfo.label = nodeInfo.label + ' (' + nodeInfo.nodeStatus + ')';
			}
			if (isLeaf) {
				// set to common status so we can have a single 'Unavailable' db icon
				nodeInfo.nodeStatus = 'Unavailable';
			} else {
				nodeInfo.nodeStatus = undefined;
			}
		}

		return new TreeNode(nodeInfo.nodeType, nodeInfo.label, isLeaf, nodeInfo.nodePath,
			nodeInfo.nodeSubType, nodeInfo.nodeStatus, parent, nodeInfo.metadata, {
				getChildren: treeNode => this.getChildren(treeNode),
				isExpanded: treeNode => this.isExpanded(treeNode),
				setNodeExpandedState: (treeNode, expandedState) => this.setNodeExpandedState(treeNode, expandedState),
				setNodeSelected: (treeNode, selected, clearOtherSelections: boolean = undefined) => this.setNodeSelected(treeNode, selected, clearOtherSelections)
			});
	}

	public registerServerTreeView(view: ServerTreeView): void {
		if (this._serverTreeView) {
			throw new Error('The object explorer server tree view is already registered');
		}
		this._serverTreeView = view;
		this._serverTreeView.onSelectionOrFocusChange(() => this._onSelectionOrFocusChange.fire());
	}

	/**
	 * Returns the connection profile corresponding to the current Object Explorer selection,
	 * or undefined if there are multiple selections or no such connection
	 */
	public getSelectedProfileAndDatabase(): { profile: ConnectionProfile, databaseName: string } {
		if (!this._serverTreeView) {
			return undefined;
		}
		let selection = this._serverTreeView.getSelection();
		if (selection.length === 1) {
			let selectedNode = selection[0];
			if (selectedNode instanceof ConnectionProfile) {
				return { profile: selectedNode, databaseName: undefined };
			} else if (selectedNode instanceof TreeNode) {
				let profile = selectedNode.getConnectionProfile();
				let database = selectedNode.getDatabaseName();
				// If the database is unavailable, use the server connection
				if (selectedNode.nodeTypeId === 'Database' && selectedNode.isAlwaysLeaf) {
					database = undefined;
				}
				return { profile: profile, databaseName: database };
			}
		}
		return undefined;
	}

	/**
	 * Returns a boolean indicating whether the Object Explorer tree has focus
	*/
	public isFocused(): boolean {
		return this._serverTreeView.isFocused();
	}

	public getServerTreeView() {
		return this._serverTreeView;
	}

<<<<<<< HEAD
	public findObjectExplorerNodes(type: string, name: string, schema: string, database: string, parentObjectNames: string[]): Thenable<sqlops.NodeInfo[]> {
		let sessionId = Object.keys(this._sessions)[0];
		return this._providers[this._sessions[sessionId].connection.providerName].findNodes({
			type: type,
			name: name,
			schema: schema,
			database: database,
			parentObjectNames: parentObjectNames,
			sessionId: sessionId
		}).then(response => {
			return response.nodes;
		});
	}
=======
	public getActiveConnectionNodes(): TreeNode[] {
		return Object.values(this._activeObjectExplorerNodes);
	}

	private async setNodeExpandedState(treeNode: TreeNode, expandedState: TreeItemCollapsibleState): Promise<void> {
		treeNode = await this.getUpdatedTreeNode(treeNode);
		let expandNode = this.getTreeItem(treeNode);
		if (expandedState === TreeItemCollapsibleState.Expanded) {
			await this._serverTreeView.reveal(expandNode);
		}
		return this._serverTreeView.setExpandedState(expandNode, expandedState);
	}

	private async setNodeSelected(treeNode: TreeNode, selected: boolean, clearOtherSelections: boolean = undefined): Promise<void> {
		treeNode = await this.getUpdatedTreeNode(treeNode);
		let selectNode = this.getTreeItem(treeNode);
		if (selected) {
			await this._serverTreeView.reveal(selectNode);
		}
		return this._serverTreeView.setSelected(selectNode, selected, clearOtherSelections);
	}

	private async getChildren(treeNode: TreeNode): Promise<TreeNode[]> {
		treeNode = await this.getUpdatedTreeNode(treeNode);
		if (treeNode.isAlwaysLeaf) {
			return [];
		}
		if (!treeNode.children) {
			await this.resolveTreeNodeChildren(treeNode.getSession(), treeNode);
		}
		return treeNode.children;
	}

	private async isExpanded(treeNode: TreeNode): Promise<boolean> {
		treeNode = await this.getUpdatedTreeNode(treeNode);
		do {
			let expandNode = this.getTreeItem(treeNode);
			if (!this._serverTreeView.isExpanded(expandNode)) {
				return false;
			}
			treeNode = treeNode.parent;
		} while (treeNode);

		return true;
	}

	private getTreeItem(treeNode: TreeNode): TreeNode | ConnectionProfile {
		let rootNode = this._activeObjectExplorerNodes[treeNode.getConnectionProfile().id];
		if (treeNode === rootNode) {
			return treeNode.connection;
		}
		return treeNode;
	}

	private getUpdatedTreeNode(treeNode: TreeNode): Promise<TreeNode> {
		return this.getTreeNode(treeNode.getConnectionProfile().id, treeNode.nodePath).then(treeNode => {
			if (!treeNode) {
				throw new Error(nls.localize('treeNodeNoLongerExists', 'The given tree node no longer exists'));
			}
			return treeNode;
		});
	}

	public async getTreeNode(connectionId: string, nodePath: string): Promise<TreeNode> {
		let parentNode = this._activeObjectExplorerNodes[connectionId];
		if (!parentNode) {
			return undefined;
		}
		if (!nodePath) {
			return parentNode;
		}
		let currentNode = parentNode;
		while (currentNode.nodePath !== nodePath) {
			let nextNode = undefined;
			if (!currentNode.isAlwaysLeaf && !currentNode.children) {
				await this.resolveTreeNodeChildren(currentNode.getSession(), currentNode);
			}
			if (currentNode.children) {
				// Look at the next node in the path, which is the child object with the longest path where the desired path starts with the child path
				let children = currentNode.children.filter(child => nodePath.startsWith(child.nodePath));
				if (children.length > 0) {
					nextNode = children.reduce((currentMax, candidate) => currentMax.nodePath.length < candidate.nodePath.length ? candidate : currentMax);
				}
			}
			if (!nextNode) {
				return undefined;
			}
			currentNode = nextNode;
		}
		return currentNode;
	}
>>>>>>> db6e2e97
}<|MERGE_RESOLUTION|>--- conflicted
+++ resolved
@@ -67,13 +67,11 @@
 
 	getServerTreeView(): ServerTreeView;
 
-<<<<<<< HEAD
-	findObjectExplorerNodes(type: string, name: string, schema: string, database: string, parentObjectNames: string[]): Thenable<sqlops.NodeInfo[]>;
-=======
+	findNodes(connectionId: string, type: string, schema: string, name: string, database: string, parentObjectNames: string[]): Thenable<sqlops.NodeInfo[]>;
+
 	getActiveConnectionNodes(): TreeNode[];
 
 	getTreeNode(connectionId: string, nodePath: string): Thenable<TreeNode>;
->>>>>>> db6e2e97
 }
 
 interface SessionStatus {
@@ -450,9 +448,12 @@
 		return this._serverTreeView;
 	}
 
-<<<<<<< HEAD
-	public findObjectExplorerNodes(type: string, name: string, schema: string, database: string, parentObjectNames: string[]): Thenable<sqlops.NodeInfo[]> {
-		let sessionId = Object.keys(this._sessions)[0];
+	public findNodes(connectionId: string, type: string, schema: string, name: string, database: string, parentObjectNames: string[]): Thenable<sqlops.NodeInfo[]> {
+		let rootNode = this._activeObjectExplorerNodes[connectionId];
+		if (!rootNode) {
+			return Promise.resolve([]);
+		}
+		let sessionId = rootNode.session.sessionId;
 		return this._providers[this._sessions[sessionId].connection.providerName].findNodes({
 			type: type,
 			name: name,
@@ -464,7 +465,7 @@
 			return response.nodes;
 		});
 	}
-=======
+
 	public getActiveConnectionNodes(): TreeNode[] {
 		return Object.values(this._activeObjectExplorerNodes);
 	}
@@ -556,5 +557,4 @@
 		}
 		return currentNode;
 	}
->>>>>>> db6e2e97
 }