/*---------------------------------------------------------------------------------------------
 *  Copyright (c) Microsoft Corporation. All rights reserved.
 *  Licensed under the Source EULA. See License.txt in the project root for license information.
 *--------------------------------------------------------------------------------------------*/


import * as DOM from 'vs/base/browser/dom';
import { $ } from 'vs/base/browser/builder';
import * as tree from 'vs/base/parts/tree/browser/tree';
import * as TreeDefaults from 'vs/base/parts/tree/browser/treeDefaults';
import { Promise, TPromise } from 'vs/base/common/winjs.base';
import { IMouseEvent } from 'vs/base/browser/mouseEvent';
import { generateUuid } from 'vs/base/common/uuid';
<<<<<<< HEAD
=======
import { IKeyboardEvent } from 'vs/base/browser/keyboardEvent';
>>>>>>> cff5482f

export class JobStepsViewRow {
	public stepId: string;
	public stepName: string;
	public message: string;
	public rowID: string = generateUuid();
	public runStatus: string;
}

// Empty class just for tree input
export class JobStepsViewModel {
	public static readonly id = generateUuid();
}

export class JobStepsViewController extends TreeDefaults.DefaultController {

	protected onLeftClick(tree: tree.ITree, element: JobStepsViewRow, event: IMouseEvent, origin: string = 'mouse'): boolean {
		return true;
	}

	public onContextMenu(tree: tree.ITree, element: JobStepsViewRow, event: tree.ContextMenuEvent): boolean {
		return true;
	}

	public onKeyDownWrapper(tree: tree.ITree, event: IKeyboardEvent): boolean {
		if (event.code === 'ArrowDown' || event.keyCode === 40) {
			super.onDown(tree, event);
			return super.onEnter(tree, event);
		} else if (event.code === 'ArrowUp' || event.keyCode === 38) {
			super.onUp(tree, event);
			return super.onEnter(tree, event);
		} else if (event.code !== 'Tab' && event.keyCode !== 2) {
			event.preventDefault();
			event.stopPropagation();
			return true;
		}
		return false;
	}
}

export class JobStepsViewDataSource implements tree.IDataSource {
	private _data: JobStepsViewRow[];

	public getId(tree: tree.ITree, element: JobStepsViewRow | JobStepsViewModel): string {
		if (element instanceof JobStepsViewModel) {
			return JobStepsViewModel.id;
		} else {
			return (element as JobStepsViewRow).rowID;
		}
	}

	public hasChildren(tree: tree.ITree, element: JobStepsViewRow | JobStepsViewModel): boolean {
		if (element instanceof JobStepsViewModel) {
			return true;
		} else {
			return false;
		}
	}

	public getChildren(tree: tree.ITree, element: JobStepsViewRow | JobStepsViewModel): Promise {
		if (element instanceof JobStepsViewModel) {
			return TPromise.as(this._data);
		} else {
			return TPromise.as(undefined);
		}
	}

	public getParent(tree: tree.ITree, element: JobStepsViewRow | JobStepsViewModel): Promise {
		if (element instanceof JobStepsViewModel) {
			return TPromise.as(undefined);
		} else {
			return TPromise.as(new JobStepsViewModel());
		}
	}

	public set data(data: JobStepsViewRow[]) {
		this._data = data;
	}
}

export interface IListTemplate {
	statusIcon: HTMLElement;
	label: HTMLElement;
}

export class JobStepsViewRenderer implements tree.IRenderer {

	public getHeight(tree: tree.ITree, element: JobStepsViewRow): number {
		return 40;
	}

	public getTemplateId(tree: tree.ITree, element: JobStepsViewRow | JobStepsViewModel): string {
		if (element instanceof JobStepsViewModel) {
			return 'jobStepsViewModel';
		} else {
			return 'jobStepsViewRow';
		}
	}

	public renderTemplate(tree: tree.ITree, templateId: string, container: HTMLElement): IListTemplate {
		let row = DOM.$('.list-row');
		let label = DOM.$('.label');
		let statusIcon = this.createStatusIcon();
		row.appendChild(statusIcon);
		row.appendChild(label);
		container.appendChild(row);
		return { statusIcon, label };
	}

	public renderElement(tree: tree.ITree, element: JobStepsViewRow, templateId: string, templateData: IListTemplate): void {
		let stepIdCol: HTMLElement = DOM.$('div');
		stepIdCol.className = 'tree-id-col';
		stepIdCol.innerText = element.stepId;
		let stepNameCol: HTMLElement = DOM.$('div');
		stepNameCol.className = 'tree-name-col';
		stepNameCol.innerText = element.stepName;
		let stepMessageCol: HTMLElement = DOM.$('div');
		stepMessageCol.className = 'tree-message-col';
		stepMessageCol.innerText = element.message;
		if (element.rowID.includes('stepsColumn')) {
			stepNameCol.className += ' step-column-heading';
			stepIdCol.className += ' step-column-heading';
			stepMessageCol.className += ' step-column-heading';
		}
		$(templateData.label).empty();
		templateData.label.appendChild(stepIdCol);
		templateData.label.appendChild(stepNameCol);
		templateData.label.appendChild(stepMessageCol);
		if (element.runStatus) {
			if (element.runStatus === 'Succeeded') {
				templateData.statusIcon.className = 'status-icon step-passed';
			} else if (element.runStatus === 'Failed') {
				templateData.statusIcon.className = 'status-icon step-failed';
			} else {
				templateData.statusIcon.className = 'status-icon step-unknown';
			}
		} else {
			templateData.statusIcon.className = '';
		}
	}

	public disposeTemplate(tree: tree.ITree, templateId: string, templateData: IListTemplate): void {
		// no op
	}

	private createStatusIcon(): HTMLElement {
		let statusIcon: HTMLElement = DOM.$('div');
		return statusIcon;
	}
}

export class JobStepsViewFilter implements tree.IFilter {
	private _filterString: string;

	public isVisible(tree: tree.ITree, element: JobStepsViewRow): boolean {
		return this._isJobVisible();
	}

	private _isJobVisible(): boolean {
		return true;
	}

	public set filterString(val: string) {
		this._filterString = val;
	}
}<|MERGE_RESOLUTION|>--- conflicted
+++ resolved
@@ -11,10 +11,7 @@
 import { Promise, TPromise } from 'vs/base/common/winjs.base';
 import { IMouseEvent } from 'vs/base/browser/mouseEvent';
 import { generateUuid } from 'vs/base/common/uuid';
-<<<<<<< HEAD
-=======
 import { IKeyboardEvent } from 'vs/base/browser/keyboardEvent';
->>>>>>> cff5482f
 
 export class JobStepsViewRow {
 	public stepId: string;
