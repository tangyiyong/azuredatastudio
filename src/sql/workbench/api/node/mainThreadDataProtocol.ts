/*---------------------------------------------------------------------------------------------
 *  Copyright (c) Microsoft Corporation. All rights reserved.
 *  Licensed under the Source EULA. See License.txt in the project root for license information.
 *--------------------------------------------------------------------------------------------*/
'use strict';

import { TPromise } from 'vs/base/common/winjs.base';
import { IDisposable, dispose } from 'vs/base/common/lifecycle';
import {
	SqlExtHostContext, ExtHostDataProtocolShape,
	MainThreadDataProtocolShape, SqlMainContext
} from 'sql/workbench/api/node/sqlExtHost.protocol';
import { IConnectionManagementService } from 'sql/parts/connection/common/connectionManagement';
import { ICapabilitiesService } from 'sql/services/capabilities/capabilitiesService';
import { IQueryManagementService } from 'sql/parts/query/common/queryManagement';
import * as sqlops from 'sqlops';
import { IMetadataService } from 'sql/services/metadata/metadataService';
import { IObjectExplorerService } from 'sql/parts/registeredServer/common/objectExplorerService';
import { IScriptingService } from 'sql/services/scripting/scriptingService';
import { IAdminService } from 'sql/parts/admin/common/adminService';
import { IBackupService } from 'sql/parts/disasterRecovery/backup/common/backupService';
import { IRestoreService } from 'sql/parts/disasterRecovery/restore/common/restoreService';
import { ITaskService } from 'sql/parts/taskHistory/common/taskService';
import { IProfilerService } from 'sql/parts/profiler/service/interfaces';
import { ISerializationService } from 'sql/services/serialization/serializationService';
import { IFileBrowserService } from 'sql/parts/fileBrowser/common/interfaces';
import { IExtHostContext } from 'vs/workbench/api/node/extHost.protocol';
import { extHostNamedCustomer } from 'vs/workbench/api/electron-browser/extHostCustomers';
import { IMessageService } from 'vs/platform/message/common/message';
import severity from 'vs/base/common/severity';

/**
 * Main thread class for handling data protocol management registration.
 */
@extHostNamedCustomer(SqlMainContext.MainThreadDataProtocol)
export class MainThreadDataProtocol extends MainThreadDataProtocolShape {

	private _proxy: ExtHostDataProtocolShape;

	private _toDispose: IDisposable[];

	private _capabilitiesRegistrations: { [handle: number]: IDisposable; } = Object.create(null);

	constructor(
		extHostContext: IExtHostContext,
		@IConnectionManagementService private _connectionManagementService: IConnectionManagementService,
		@ICapabilitiesService private _capabilitiesService: ICapabilitiesService,
		@IQueryManagementService private _queryManagementService: IQueryManagementService,
		@IMetadataService private _metadataService: IMetadataService,
		@IObjectExplorerService private _objectExplorerService: IObjectExplorerService,
		@IScriptingService private _scriptingService: IScriptingService,
		@IAdminService private _adminService: IAdminService,
		@IBackupService private _backupService: IBackupService,
		@IRestoreService private _restoreService: IRestoreService,
		@ITaskService private _taskService: ITaskService,
		@IProfilerService private _profilerService: IProfilerService,
		@ISerializationService private _serializationService: ISerializationService,
		@IFileBrowserService private _fileBrowserService: IFileBrowserService,
		@IMessageService private _messageService: IMessageService
	) {
		super();
		if (extHostContext) {
			this._proxy = extHostContext.get(SqlExtHostContext.ExtHostDataProtocol);
		}
		if (this._connectionManagementService) {
			this._connectionManagementService.onLanguageFlavorChanged(e => this._proxy.$languageFlavorChanged(e), this, this._toDispose);
		}
	}

	public dispose(): void {
		this._toDispose = dispose(this._toDispose);
	}

	public $registerConnectionProvider(providerId: string, handle: number): TPromise<any> {
		const self = this;
		this._connectionManagementService.registerProvider(providerId, <sqlops.ConnectionProvider>{
			connect(connectionUri: string, connectionInfo: sqlops.ConnectionInfo): Thenable<boolean> {
				return self._proxy.$connect(handle, connectionUri, connectionInfo);
			},
			disconnect(connectionUri: string): Thenable<boolean> {
				return self._proxy.$disconnect(handle, connectionUri);
			},
			changeDatabase(connectionUri: string, newDatabase: string): Thenable<boolean> {
				return self._proxy.$changeDatabase(handle, connectionUri, newDatabase);
			},
			cancelConnect(connectionUri: string): Thenable<boolean> {
				return self._proxy.$cancelConnect(handle, connectionUri);
			},
			listDatabases(connectionUri: string): Thenable<sqlops.ListDatabasesResult> {
				return self._proxy.$listDatabases(handle, connectionUri);
			},
			rebuildIntelliSenseCache(connectionUri: string): Thenable<void> {
				return self._proxy.$rebuildIntelliSenseCache(handle, connectionUri);
			}
		});

		return undefined;
	}

	public $registerQueryProvider(providerId: string, handle: number): TPromise<any> {
		const self = this;
		this._queryManagementService.addQueryRequestHandler(providerId, {
			cancelQuery(ownerUri: string): Thenable<sqlops.QueryCancelResult> {
				return self._proxy.$cancelQuery(handle, ownerUri);
			},
			runQuery(ownerUri: string, selection: sqlops.ISelectionData, runOptions?: sqlops.ExecutionPlanOptions): Thenable<void> {
				return self._proxy.$runQuery(handle, ownerUri, selection, runOptions);
			},
			runQueryStatement(ownerUri: string, line: number, column: number): Thenable<void> {
				return self._proxy.$runQueryStatement(handle, ownerUri, line, column);
			},
			runQueryString(ownerUri: string, queryString: string): Thenable<void> {
				return self._proxy.$runQueryString(handle, ownerUri, queryString);
			},
			runQueryAndReturn(ownerUri: string, queryString: string): Thenable<sqlops.SimpleExecuteResult> {
				return self._proxy.$runQueryAndReturn(handle, ownerUri, queryString);
			},
			getQueryRows(rowData: sqlops.QueryExecuteSubsetParams): Thenable<sqlops.QueryExecuteSubsetResult> {
				return self._proxy.$getQueryRows(handle, rowData);
			},
			disposeQuery(ownerUri: string): Thenable<void> {
				return self._proxy.$disposeQuery(handle, ownerUri);
			},
			saveResults(requestParams: sqlops.SaveResultsRequestParams): Thenable<sqlops.SaveResultRequestResult> {
				let serializationProvider = self._serializationService.getSerializationFeatureMetadataProvider(requestParams.ownerUri);
				if (serializationProvider && serializationProvider.enabled) {
					return self._proxy.$saveResults(handle, requestParams);
				}
				else if (serializationProvider && !serializationProvider.enabled) {
					return self._serializationService.disabledSaveAs();
				}
				else {
					return self._serializationService.saveAs(requestParams.resultFormat, requestParams.filePath, undefined, true);
				}
			},
			initializeEdit(ownerUri: string, schemaName: string, objectName: string, objectType: string, rowLimit: number): Thenable<void> {
				return self._proxy.$initializeEdit(handle, ownerUri, schemaName, objectName, objectType, rowLimit);
			},
			updateCell(ownerUri: string, rowId: number, columnId: number, newValue: string): Thenable<sqlops.EditUpdateCellResult> {
				return self._proxy.$updateCell(handle, ownerUri, rowId, columnId, newValue);
			},
			commitEdit(ownerUri): Thenable<void> {
				return self._proxy.$commitEdit(handle, ownerUri);
			},
			createRow(ownerUri: string): Thenable<sqlops.EditCreateRowResult> {
				return self._proxy.$createRow(handle, ownerUri);
			},
			deleteRow(ownerUri: string, rowId: number): Thenable<void> {
				return self._proxy.$deleteRow(handle, ownerUri, rowId);
			},
			disposeEdit(ownerUri: string): Thenable<void> {
				return self._proxy.$disposeEdit(handle, ownerUri);
			},
			revertCell(ownerUri: string, rowId: number, columnId: number): Thenable<sqlops.EditRevertCellResult> {
				return self._proxy.$revertCell(handle, ownerUri, rowId, columnId);
			},
			revertRow(ownerUri: string, rowId: number): Thenable<void> {
				return self._proxy.$revertRow(handle, ownerUri, rowId);
			},
			getEditRows(rowData: sqlops.EditSubsetParams): Thenable<sqlops.EditSubsetResult> {
				return self._proxy.$getEditRows(handle, rowData);
			}
		});

		return undefined;
	}

	public $registerBackupProvider(providerId: string, handle: number): TPromise<any> {
		const self = this;
		this._backupService.registerProvider(providerId, <sqlops.BackupProvider>{
			backup(connectionUri: string, backupInfo: { [key: string]: any }, taskExecutionMode: sqlops.TaskExecutionMode): Thenable<sqlops.BackupResponse> {
				return self._proxy.$backup(handle, connectionUri, backupInfo, taskExecutionMode);
			},
			getBackupConfigInfo(connectionUri: string): Thenable<sqlops.BackupConfigInfo> {
				return self._proxy.$getBackupConfigInfo(handle, connectionUri);
			}
		});

		return undefined;
	}

	public $registerRestoreProvider(providerId: string, handle: number): TPromise<any> {
		const self = this;
		this._restoreService.registerProvider(providerId, <sqlops.RestoreProvider>{
			getRestorePlan(connectionUri: string, restoreInfo: sqlops.RestoreInfo): Thenable<sqlops.RestorePlanResponse> {
				return self._proxy.$getRestorePlan(handle, connectionUri, restoreInfo);
			},
			cancelRestorePlan(connectionUri: string, restoreInfo: sqlops.RestoreInfo): Thenable<boolean> {
				return self._proxy.$cancelRestorePlan(handle, connectionUri, restoreInfo);
			},
			restore(connectionUri: string, restoreInfo: sqlops.RestoreInfo): Thenable<sqlops.RestoreResponse> {
				return self._proxy.$restore(handle, connectionUri, restoreInfo);
			},
			getRestoreConfigInfo(connectionUri: string): Thenable<sqlops.RestoreConfigInfo> {
				return self._proxy.$getRestoreConfigInfo(handle, connectionUri);
			}
		});

		return undefined;
	}

	public $registerMetadataProvider(providerId: string, handle: number): TPromise<any> {
		const self = this;
		this._metadataService.registerProvider(providerId, <sqlops.MetadataProvider>{
			getMetadata(connectionUri: string): Thenable<sqlops.ProviderMetadata> {
				return self._proxy.$getMetadata(handle, connectionUri);
			},
			getDatabases(connectionUri: string): Thenable<string[]> {
				return self._proxy.$getDatabases(handle, connectionUri);
			},
			getTableInfo(connectionUri: string, metadata: sqlops.ObjectMetadata): Thenable<sqlops.ColumnMetadata[]> {
				return self._proxy.$getTableInfo(handle, connectionUri, metadata);
			},
			getViewInfo(connectionUri: string, metadata: sqlops.ObjectMetadata): Thenable<sqlops.ColumnMetadata[]> {
				return self._proxy.$getViewInfo(handle, connectionUri, metadata);
			}
		});

		return undefined;
	}

	public $registerObjectExplorerProvider(providerId: string, handle: number): TPromise<any> {
		const self = this;
		this._objectExplorerService.registerProvider(providerId, <sqlops.ObjectExplorerProvider>{
			createNewSession(connection: sqlops.ConnectionInfo): Thenable<sqlops.ObjectExplorerSessionResponse> {
				return self._proxy.$createObjectExplorerSession(handle, connection);
			},
			expandNode(nodeInfo: sqlops.ExpandNodeInfo): Thenable<boolean> {
				return self._proxy.$expandObjectExplorerNode(handle, nodeInfo);
			},
			refreshNode(nodeInfo: sqlops.ExpandNodeInfo): Thenable<boolean> {
				return self._proxy.$refreshObjectExplorerNode(handle, nodeInfo);
			},
			closeSession(closeSessionInfo: sqlops.ObjectExplorerCloseSessionInfo): Thenable<sqlops.ObjectExplorerCloseSessionResponse> {
				return self._proxy.$closeObjectExplorerSession(handle, closeSessionInfo);
			}
		});

		return undefined;
	}

	public $registerTaskServicesProvider(providerId: string, handle: number): TPromise<any> {
		const self = this;
		this._taskService.registerProvider(providerId, <sqlops.TaskServicesProvider>{
			getAllTasks(listTasksParams: sqlops.ListTasksParams): Thenable<sqlops.ListTasksResponse> {
				return self._proxy.$getAllTasks(handle, listTasksParams);
			},
			cancelTask(cancelTaskParams: sqlops.CancelTaskParams): Thenable<boolean> {
				return self._proxy.$cancelTask(handle, cancelTaskParams);
			}
		});

		return undefined;
	}

	public $registerScriptingProvider(providerId: string, handle: number): TPromise<any> {
		const self = this;
		this._scriptingService.registerProvider(providerId, <sqlops.ScriptingProvider>{
			scriptAsOperation(connectionUri: string, operation: sqlops.ScriptOperation, metadata: sqlops.ObjectMetadata, paramDetails: sqlops.ScriptingParamDetails): Thenable<sqlops.ScriptingResult> {
				return self._proxy.$scriptAsOperation(handle, connectionUri, operation, metadata, paramDetails);
			}
		});

		return undefined;
	}

	public $registerFileBrowserProvider(providerId: string, handle: number): TPromise<any> {
		const self = this;
		this._fileBrowserService.registerProvider(providerId, <sqlops.FileBrowserProvider>{
			openFileBrowser(ownerUri: string, expandPath: string, fileFilters: string[], changeFilter: boolean): Thenable<boolean> {
				return self._proxy.$openFileBrowser(handle, ownerUri, expandPath, fileFilters, changeFilter);
			},
			expandFolderNode(ownerUri: string, expandPath: string): Thenable<boolean> {
				return self._proxy.$expandFolderNode(handle, ownerUri, expandPath);
			},
			validateFilePaths(ownerUri: string, serviceType: string, selectedFiles: string[]): Thenable<boolean> {
				return self._proxy.$validateFilePaths(handle, ownerUri, serviceType, selectedFiles);
			},
			closeFileBrowser(ownerUri: string): Thenable<sqlops.FileBrowserCloseResponse> {
				return self._proxy.$closeFileBrowser(handle, ownerUri);
			}
		});

		return undefined;
	}

	public $registerProfilerProvider(providerId: string, handle: number): TPromise<any> {
		const self = this;
		this._profilerService.registerProvider(providerId, <sqlops.ProfilerProvider>{
			startSession(sessionId: string): Thenable<boolean> {
				return self._proxy.$startSession(handle, sessionId);
			},
			stopSession(sessionId: string): Thenable<boolean> {
				return self._proxy.$stopSession(handle, sessionId);
			},
			pauseSession(sessionId: string): Thenable<boolean> {
				return TPromise.as(true);
			},
			connectSession(sessionId: string): Thenable<boolean> {
				return TPromise.as(true);
			},
			disconnectSession(sessionId: string): Thenable<boolean> {
				return TPromise.as(true);
			}
		});

		return undefined;
	}

	public $registerAdminServicesProvider(providerId: string, handle: number): TPromise<any> {
		const self = this;
		this._adminService.registerProvider(providerId, <sqlops.AdminServicesProvider>{
			createDatabase(connectionUri: string, database: sqlops.DatabaseInfo): Thenable<sqlops.CreateDatabaseResponse> {
				return self._proxy.$createDatabase(handle, connectionUri, database);
			},
			getDefaultDatabaseInfo(connectionUri: string): Thenable<sqlops.DatabaseInfo> {
				return self._proxy.$getDefaultDatabaseInfo(handle, connectionUri);
			},
			getDatabaseInfo(connectionUri: string): Thenable<sqlops.DatabaseInfo> {
				return self._proxy.$getDatabaseInfo(handle, connectionUri);
			},
			createLogin(connectionUri: string, login: sqlops.LoginInfo): Thenable<sqlops.CreateLoginResponse> {
				return self._proxy.$createLogin(handle, connectionUri, login);
			}
		});

		return undefined;
	}

	public $registerCapabilitiesServiceProvider(providerId: string, handle: number): TPromise<any> {
		const self = this;
		this._capabilitiesService.registerProvider(<sqlops.CapabilitiesProvider>{
			getServerCapabilities(client: sqlops.DataProtocolClientCapabilities): Thenable<sqlops.DataProtocolServerCapabilities> {
				return self._proxy.$getServerCapabilities(handle, client);
			}
		});

		return undefined;
	}

	// Connection Management handlers
	public $onConnectionComplete(handle: number, connectionInfoSummary: sqlops.ConnectionInfoSummary): void {
		this._connectionManagementService.onConnectionComplete(handle, connectionInfoSummary);
	}

	public $onIntelliSenseCacheComplete(handle: number, connectionUri: string): void {
		this._connectionManagementService.onIntelliSenseCacheComplete(handle, connectionUri);
	}

	public $onConnectionChangeNotification(handle: number, changedConnInfo: sqlops.ChangedConnectionInfo): void {
		this._connectionManagementService.onConnectionChangedNotification(handle, changedConnInfo);
	}

	// Query Management handlers
	public $onQueryComplete(handle: number, result: sqlops.QueryExecuteCompleteNotificationResult): void {
		this._queryManagementService.onQueryComplete(result);
	}
	public $onBatchStart(handle: number, batchInfo: sqlops.QueryExecuteBatchNotificationParams): void {
		this._queryManagementService.onBatchStart(batchInfo);
	}
	public $onBatchComplete(handle: number, batchInfo: sqlops.QueryExecuteBatchNotificationParams): void {
		this._queryManagementService.onBatchComplete(batchInfo);
	}
	public $onResultSetComplete(handle: number, resultSetInfo: sqlops.QueryExecuteResultSetCompleteNotificationParams): void {
		this._queryManagementService.onResultSetComplete(resultSetInfo);
	}
	public $onQueryMessage(handle: number, message: sqlops.QueryExecuteMessageParams): void {
		this._queryManagementService.onMessage(message);
	}
	public $onEditSessionReady(handle: number, ownerUri: string, success: boolean, message: string): void {
		this._queryManagementService.onEditSessionReady(ownerUri, success, message);
	}

	// Script Handlers
	public $onScriptingComplete(handle: number, scriptingCompleteResult: sqlops.ScriptingCompleteResult): void {
		this._scriptingService.onScriptingComplete(handle, scriptingCompleteResult);
	}

	//OE handlers
	public $onObjectExplorerSessionCreated(handle: number, sessionResponse: sqlops.ObjectExplorerSession): void {
		this._objectExplorerService.onSessionCreated(handle, sessionResponse);
	}

	public $onObjectExplorerNodeExpanded(handle: number, expandResponse: sqlops.ObjectExplorerExpandInfo): void {
		this._objectExplorerService.onNodeExpanded(handle, expandResponse);
	}

	//Tasks handlers
	public $onTaskCreated(handle: number, taskInfo: sqlops.TaskInfo): void {
		this._taskService.onNewTaskCreated(handle, taskInfo);
	}

	public $onTaskStatusChanged(handle: number, taskProgressInfo: sqlops.TaskProgressInfo): void {
		this._taskService.onTaskStatusChanged(handle, taskProgressInfo);
	}

	//File browser handlers
	public $onFileBrowserOpened(handle: number, response: sqlops.FileBrowserOpenedParams): void {
		this._fileBrowserService.onFileBrowserOpened(handle, response);
	}

	public $onFolderNodeExpanded(handle: number, response: sqlops.FileBrowserExpandedParams): void {
		this._fileBrowserService.onFolderNodeExpanded(handle, response);
	}

	public $onFilePathsValidated(handle: number, response: sqlops.FileBrowserValidatedParams): void {
		this._fileBrowserService.onFilePathsValidated(handle, response);
	}

	// Profiler handlers
<<<<<<< HEAD
	public $onSessionEventsAvailable(handle: number, response: sqlops.ProfilerSessionEvents): void {

=======
	public $onSessionEventsAvailable(handle: number, response: data.ProfilerSessionEvents): void {
>>>>>>> 1424e18b
		this._profilerService.onMoreRows(response);
	}

	public $unregisterProvider(handle: number): TPromise<any> {
		let capabilitiesRegistration = this._capabilitiesRegistrations[handle];
		if (capabilitiesRegistration) {
			capabilitiesRegistration.dispose();
			delete this._capabilitiesRegistrations[handle];
		}

		return undefined;
	}
}<|MERGE_RESOLUTION|>--- conflicted
+++ resolved
@@ -408,12 +408,7 @@
 	}
 
 	// Profiler handlers
-<<<<<<< HEAD
 	public $onSessionEventsAvailable(handle: number, response: sqlops.ProfilerSessionEvents): void {
-
-=======
-	public $onSessionEventsAvailable(handle: number, response: data.ProfilerSessionEvents): void {
->>>>>>> 1424e18b
 		this._profilerService.onMoreRows(response);
 	}
 
