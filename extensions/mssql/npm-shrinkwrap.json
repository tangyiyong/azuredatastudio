{
  "name": "mssql",
<<<<<<< HEAD
  "version": "0.1.0"
=======
  "version": "0.1.0",
  "dependencies": {
    "dataprotocol-client": {
      "version": "2.6.3",
      "from": "..\\..\\dataprotocol-node\\client",
      "resolved": "file:..\\..\\dataprotocol-node\\client"
    },
    "dataprotocol-jsonrpc": {
      "version": "2.4.0",
      "from": "..\\..\\dataprotocol-node\\jsonrpc",
      "resolved": "file:..\\..\\dataprotocol-node\\jsonrpc"
    },
    "dataprotocol-languageserver-types": {
      "version": "1.0.4",
      "from": "..\\..\\dataprotocol-node\\types",
      "resolved": "file:..\\..\\dataprotocol-node\\types"
    }
  }
>>>>>>> 9e051c6f
}<|MERGE_RESOLUTION|>--- conflicted
+++ resolved
@@ -1,25 +1,4 @@
 {
   "name": "mssql",
-<<<<<<< HEAD
   "version": "0.1.0"
-=======
-  "version": "0.1.0",
-  "dependencies": {
-    "dataprotocol-client": {
-      "version": "2.6.3",
-      "from": "..\\..\\dataprotocol-node\\client",
-      "resolved": "file:..\\..\\dataprotocol-node\\client"
-    },
-    "dataprotocol-jsonrpc": {
-      "version": "2.4.0",
-      "from": "..\\..\\dataprotocol-node\\jsonrpc",
-      "resolved": "file:..\\..\\dataprotocol-node\\jsonrpc"
-    },
-    "dataprotocol-languageserver-types": {
-      "version": "1.0.4",
-      "from": "..\\..\\dataprotocol-node\\types",
-      "resolved": "file:..\\..\\dataprotocol-node\\types"
-    }
-  }
->>>>>>> 9e051c6f
 }